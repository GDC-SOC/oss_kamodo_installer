--- conflicted
+++ resolved
@@ -19,25 +19,11 @@
 import subprocess
 import sys
 import shutil
-<<<<<<< HEAD
-import os
-=======
->>>>>>> 1dc1a24d
 import logging
 from datetime import datetime
 
 # Configure Logging
 # Ensure the 'logs/' directory exists
-<<<<<<< HEAD
-log_dir = 'logs'
-if not os.path.exists(log_dir):
-    os.makedirs(log_dir)
-
-# Generate log filename with date and time
-current_time = datetime.now().strftime('%Y%m%d_%H%M%S')
-log_filename = os.path.join(log_dir, f'oss_kamodo_installer_{current_time}.log')
-    
-=======
 LOG_DIR = 'logs'
 if not os.path.exists(LOG_DIR):
     os.makedirs(LOG_DIR)
@@ -46,7 +32,6 @@
 current_time = datetime.now().strftime('%Y%m%d_%H%M%S')
 log_filename = os.path.join(LOG_DIR, f'oss_kamodo_installer_{current_time}.log')
 
->>>>>>> 1dc1a24d
 # Configure the logger
 logging.basicConfig(
     level=logging.INFO,  # Default logging level
@@ -63,13 +48,8 @@
 logging.getLogger().addHandler(console_handler)
 
 # Log the initialization message as the first line in the log
-<<<<<<< HEAD
-initial_message = f"Log file created: {log_filename}"
-logging.info(initial_message)
-=======
 INITIAL_MESSAGE = f"Log file created: {log_filename}"
 logging.info(INITIAL_MESSAGE)
->>>>>>> 1dc1a24d
 
 def read_settings(json_file):
     """Reads settings from a JSON file and applies defaults."""
@@ -102,16 +82,12 @@
 def install_packages(env_name, packages):
     """Installs packages in the Conda environment using Mamba."""
     try:
-<<<<<<< HEAD
-        subprocess.check_call(["mamba", "install", "-n", env_name, "-c", "conda-forge"] + packages + ["-y"])
-=======
         subprocess.check_call(["mamba",
                                "install",
                                "-n",
                                env_name,
                                "-c",
                                "conda-forge"] + packages + ["-y"])
->>>>>>> 1dc1a24d
         logging.info(f"Packages installed successfully in environment '{env_name}'.")
 
     except Exception as e:
@@ -122,13 +98,9 @@
     """Clones and installs the kamodo_ccmc package."""
     git_executable = shutil.which("git")
     if not git_executable:
-<<<<<<< HEAD
-        logging.error("Git is not installed or not found in PATH. Please install Git and try again.")
-=======
         logging.error(
             "Git is not installed or not found in PATH. Please install Git and try again."
         )
->>>>>>> 1dc1a24d
         sys.exit(1)
 
     repo_url = "https://github.com/nasa/Kamodo.git"
@@ -138,11 +110,7 @@
         if os.path.exists(clone_dir):
             logging.info(f"Directory '{clone_dir}' already exists. Deleting it to proceed.")
             shutil.rmtree(clone_dir)
-<<<<<<< HEAD
-        
-=======
-
->>>>>>> 1dc1a24d
+
         logging.info("Cloning the Kamodo repository...")
         subprocess.check_call([git_executable, "clone", repo_url, clone_dir])
         logging.info("Repository cloned successfully.")
@@ -176,11 +144,6 @@
     """Deletes the Conda environment."""
     try:
         subprocess.check_call(["conda", "env", "remove", "-n", env_name, "-y"])
-<<<<<<< HEAD
-        logging.info(f"Conda environment '{env_name}' has been removed.")
-    except Exception as e:
-        logging.error(f"Error removing Conda environment '{env_name}': {e}")
-=======
         logging.info("Conda environment '%s' has been removed.", env_name)
     except subprocess.CalledProcessError as e:
         logging.error("Failed to remove Conda environment '%s'. Process error: %s", env_name, e)
@@ -189,7 +152,6 @@
         logging.error(
             "The 'conda' command was not found. Ensure Conda is installed and in PATH. Error: %s",
             e)
->>>>>>> 1dc1a24d
         sys.exit(1)
 
 def main():
